module github.com/nginxinc/nginx-service-mesh

go 1.19

replace github.com/servicemeshinterface/smi-controller-sdk => github.com/sjberman/smi-controller-sdk v0.0.0-20221228160702-f642bac3bdf9

require (
	github.com/deepmap/oapi-codegen v1.12.4
	github.com/getkin/kin-openapi v0.114.0
	github.com/labstack/echo/v4 v4.10.0
	github.com/maxbrunsfeld/counterfeiter/v6 v6.6.1
	github.com/nats-io/nats-server/v2 v2.9.12
	github.com/nats-io/nats.go v1.23.0
	github.com/onsi/ginkgo/v2 v2.8.0
	github.com/onsi/gomega v1.26.0
	github.com/servicemeshinterface/smi-controller-sdk v0.0.0-20220429210008-4cbed06a6789
	github.com/servicemeshinterface/smi-sdk-go v0.5.0
	github.com/spf13/cobra v1.6.1
	github.com/spiffe/go-spiffe/v2 v2.1.2
	github.com/xeipuuv/gojsonschema v1.2.0
<<<<<<< HEAD
	golang.org/x/text v0.6.0
	google.golang.org/grpc v1.53.0
=======
	golang.org/x/text v0.7.0
	google.golang.org/grpc v1.52.3
>>>>>>> b72fe30e
	gopkg.in/yaml.v2 v2.4.0
	helm.sh/helm/v3 v3.11.1
	k8s.io/api v0.26.1
	k8s.io/apiextensions-apiserver v0.26.1
	k8s.io/apimachinery v0.26.1
	k8s.io/cli-runtime v0.26.1
	k8s.io/client-go v0.26.1
	k8s.io/kube-aggregator v0.26.1
	k8s.io/kubectl v0.26.1
	k8s.io/metrics v0.26.1
	k8s.io/utils v0.0.0-20230115233650-391b47cb4029
	sigs.k8s.io/controller-runtime v0.14.4
	sigs.k8s.io/controller-tools v0.11.3
	sigs.k8s.io/yaml v1.3.0
)

require (
	github.com/Azure/go-ansiterm v0.0.0-20210617225240-d185dfc1b5a1 // indirect
	github.com/BurntSushi/toml v1.2.1 // indirect
	github.com/MakeNowJust/heredoc v1.0.0 // indirect
	github.com/Masterminds/goutils v1.1.1 // indirect
	github.com/Masterminds/semver/v3 v3.2.0 // indirect
	github.com/Masterminds/sprig/v3 v3.2.3 // indirect
	github.com/Masterminds/squirrel v1.5.3 // indirect
	github.com/Microsoft/go-winio v0.6.0 // indirect
	github.com/asaskevich/govalidator v0.0.0-20210307081110-f21760c49a8d // indirect
	github.com/beorn7/perks v1.0.1 // indirect
	github.com/cespare/xxhash/v2 v2.2.0 // indirect
	github.com/chai2010/gettext-go v1.0.2 // indirect
	github.com/containerd/containerd v1.6.15 // indirect
	github.com/cyphar/filepath-securejoin v0.2.3 // indirect
	github.com/davecgh/go-spew v1.1.1 // indirect
	github.com/docker/cli v20.10.21+incompatible // indirect
	github.com/docker/distribution v2.8.1+incompatible // indirect
	github.com/docker/docker v20.10.21+incompatible // indirect
	github.com/docker/docker-credential-helpers v0.7.0 // indirect
	github.com/docker/go-connections v0.4.0 // indirect
	github.com/docker/go-metrics v0.0.1 // indirect
	github.com/docker/go-units v0.5.0 // indirect
	github.com/emicklei/go-restful/v3 v3.10.0 // indirect
	github.com/evanphx/json-patch v5.6.0+incompatible // indirect
	github.com/evanphx/json-patch/v5 v5.6.0 // indirect
	github.com/exponent-io/jsonpath v0.0.0-20210407135951-1de76d718b3f // indirect
	github.com/fatih/camelcase v1.0.0 // indirect
	github.com/fatih/color v1.13.0 // indirect
	github.com/fsnotify/fsnotify v1.6.0 // indirect
	github.com/go-errors/errors v1.4.2 // indirect
	github.com/go-gorp/gorp/v3 v3.1.0 // indirect
	github.com/go-logr/logr v1.2.3 // indirect
	github.com/go-openapi/jsonpointer v0.19.5 // indirect
	github.com/go-openapi/jsonreference v0.20.0 // indirect
	github.com/go-openapi/swag v0.22.3 // indirect
	github.com/gobuffalo/flect v0.3.0 // indirect
	github.com/gobwas/glob v0.2.3 // indirect
	github.com/gogo/protobuf v1.3.2 // indirect
	github.com/golang/groupcache v0.0.0-20210331224755-41bb18bfe9da // indirect
	github.com/golang/protobuf v1.5.2 // indirect
	github.com/google/btree v1.1.2 // indirect
	github.com/google/gnostic v0.6.9 // indirect
	github.com/google/go-cmp v0.5.9 // indirect
	github.com/google/gofuzz v1.2.0 // indirect
	github.com/google/shlex v0.0.0-20191202100458-e7afc7fbc510 // indirect
	github.com/google/uuid v1.3.0 // indirect
	github.com/gorilla/mux v1.8.0 // indirect
	github.com/gosuri/uitable v0.0.4 // indirect
	github.com/gregjones/httpcache v0.0.0-20190611155906-901d90724c79 // indirect
	github.com/huandu/xstrings v1.3.3 // indirect
	github.com/imdario/mergo v0.3.13 // indirect
	github.com/inconshreveable/mousetrap v1.0.1 // indirect
	github.com/invopop/yaml v0.1.0 // indirect
	github.com/jmoiron/sqlx v1.3.5 // indirect
	github.com/josharian/intern v1.0.0 // indirect
	github.com/json-iterator/go v1.1.12 // indirect
	github.com/klauspost/compress v1.15.15 // indirect
	github.com/labstack/gommon v0.4.0 // indirect
	github.com/lann/builder v0.0.0-20180802200727-47ae307949d0 // indirect
	github.com/lann/ps v0.0.0-20150810152359-62de8c46ede0 // indirect
	github.com/lib/pq v1.10.7 // indirect
	github.com/liggitt/tabwriter v0.0.0-20181228230101-89fcab3d43de // indirect
	github.com/mailru/easyjson v0.7.7 // indirect
	github.com/mattn/go-colorable v0.1.13 // indirect
	github.com/mattn/go-isatty v0.0.16 // indirect
	github.com/mattn/go-runewidth v0.0.14 // indirect
	github.com/matttproud/golang_protobuf_extensions v1.0.4 // indirect
	github.com/minio/highwayhash v1.0.2 // indirect
	github.com/mitchellh/copystructure v1.2.0 // indirect
	github.com/mitchellh/go-wordwrap v1.0.1 // indirect
	github.com/mitchellh/reflectwalk v1.0.2 // indirect
	github.com/moby/locker v1.0.1 // indirect
	github.com/moby/spdystream v0.2.0 // indirect
	github.com/moby/term v0.0.0-20221205130635-1aeaba878587 // indirect
	github.com/modern-go/concurrent v0.0.0-20180306012644-bacd9c7ef1dd // indirect
	github.com/modern-go/reflect2 v1.0.2 // indirect
	github.com/mohae/deepcopy v0.0.0-20170929034955-c48cc78d4826 // indirect
	github.com/monochromegane/go-gitignore v0.0.0-20200626010858-205db1a8cc00 // indirect
	github.com/morikuni/aec v1.0.0 // indirect
	github.com/munnerz/goautoneg v0.0.0-20191010083416-a7dc8b61c822 // indirect
	github.com/nats-io/jwt/v2 v2.3.0 // indirect
	github.com/nats-io/nkeys v0.3.0 // indirect
	github.com/nats-io/nuid v1.0.1 // indirect
	github.com/opencontainers/go-digest v1.0.0 // indirect
	github.com/opencontainers/image-spec v1.1.0-rc2 // indirect
	github.com/perimeterx/marshmallow v1.1.4 // indirect
	github.com/peterbourgon/diskv v2.0.1+incompatible // indirect
	github.com/pkg/errors v0.9.1 // indirect
	github.com/prometheus/client_golang v1.14.0 // indirect
	github.com/prometheus/client_model v0.3.0 // indirect
	github.com/prometheus/common v0.37.0 // indirect
	github.com/prometheus/procfs v0.8.0 // indirect
	github.com/rivo/uniseg v0.4.3 // indirect
	github.com/rubenv/sql-migrate v1.2.0 // indirect
	github.com/russross/blackfriday/v2 v2.1.0 // indirect
	github.com/shopspring/decimal v1.3.1 // indirect
	github.com/sirupsen/logrus v1.9.0 // indirect
	github.com/spf13/cast v1.5.0 // indirect
	github.com/spf13/pflag v1.0.5 // indirect
	github.com/valyala/bytebufferpool v1.0.0 // indirect
	github.com/valyala/fasttemplate v1.2.2 // indirect
	github.com/xeipuuv/gojsonpointer v0.0.0-20190905194746-02993c407bfb // indirect
	github.com/xeipuuv/gojsonreference v0.0.0-20180127040603-bd5ef7bd5415 // indirect
	github.com/xlab/treeprint v1.1.0 // indirect
	github.com/zeebo/errs v1.3.0 // indirect
	go.starlark.net v0.0.0-20221028183056-acb66ad56dd2 // indirect
	go.uber.org/atomic v1.9.0 // indirect
	go.uber.org/multierr v1.8.0 // indirect
	golang.org/x/crypto v0.5.0 // indirect
	golang.org/x/mod v0.7.0 // indirect
	golang.org/x/net v0.5.0 // indirect
	golang.org/x/oauth2 v0.4.0 // indirect
	golang.org/x/sync v0.1.0 // indirect
	golang.org/x/sys v0.4.0 // indirect
	golang.org/x/term v0.4.0 // indirect
	golang.org/x/time v0.3.0 // indirect
	golang.org/x/tools v0.5.0 // indirect
	gomodules.xyz/jsonpatch/v2 v2.2.0 // indirect
	google.golang.org/appengine v1.6.7 // indirect
	google.golang.org/genproto v0.0.0-20230110181048-76db0878b65f // indirect
	google.golang.org/protobuf v1.28.1 // indirect
	gopkg.in/inf.v0 v0.9.1 // indirect
	gopkg.in/square/go-jose.v2 v2.6.0 // indirect
	gopkg.in/yaml.v3 v3.0.1 // indirect
	k8s.io/apiserver v0.26.1 // indirect
	k8s.io/component-base v0.26.1 // indirect
	k8s.io/klog/v2 v2.80.1 // indirect
	k8s.io/kube-openapi v0.0.0-20221116234839-dd070e2c4cb3 // indirect
	oras.land/oras-go v1.2.2 // indirect
	sigs.k8s.io/json v0.0.0-20221116044647-bc3834ca7abd // indirect
	sigs.k8s.io/kustomize/api v0.12.1 // indirect
	sigs.k8s.io/kustomize/kyaml v0.13.9 // indirect
	sigs.k8s.io/structured-merge-diff/v4 v4.2.3 // indirect
)<|MERGE_RESOLUTION|>--- conflicted
+++ resolved
@@ -18,13 +18,8 @@
 	github.com/spf13/cobra v1.6.1
 	github.com/spiffe/go-spiffe/v2 v2.1.2
 	github.com/xeipuuv/gojsonschema v1.2.0
-<<<<<<< HEAD
-	golang.org/x/text v0.6.0
+	golang.org/x/text v0.7.0
 	google.golang.org/grpc v1.53.0
-=======
-	golang.org/x/text v0.7.0
-	google.golang.org/grpc v1.52.3
->>>>>>> b72fe30e
 	gopkg.in/yaml.v2 v2.4.0
 	helm.sh/helm/v3 v3.11.1
 	k8s.io/api v0.26.1
