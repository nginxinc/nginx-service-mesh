[build]
  base = "docs/"
<<<<<<< HEAD
  command = "./scripts/copy-docs.sh && hugo --gc"

[context.production]
  command = "./scripts/copy-docs.sh && make all"

[context.docs-development]
  command = "./scripts/copy-docs.sh && make all-dev"

[context.docs-staging]
  command = "./scripts/copy-docs.sh && make all-staging"
=======
  command = "make deploy-preview"

[context.production]
  command = "make all"

[context.docs-development]
  command = "make all-dev"

[context.docs-staging]
  command = "make all-staging"
>>>>>>> eb7164d7

[context.branch-deploy]
  command = "make deploy-preview"

[context.deploy-preview]
  command = "make deploy-preview"

[[headers]]
  for = "/*"
  [headers.values]
    Access-Control-Allow-Origin = "https://docs.nginx.com"

[[redirects]]
  from = "/"
  to = "/nginx-service-mesh/"
  status = 301
  force = true

[[redirects]]
  from = "/nginx-service-mesh/robots.txt"
  to = "https://docs.nginx.com/robots.txt"
  status = 301
  force = true

[[redirects]]
  from = "/nginx-service-mesh/*"
  to = "/nginx-service-mesh/404.html"
  status = 404<|MERGE_RESOLUTION|>--- conflicted
+++ resolved
@@ -1,17 +1,5 @@
 [build]
   base = "docs/"
-<<<<<<< HEAD
-  command = "./scripts/copy-docs.sh && hugo --gc"
-
-[context.production]
-  command = "./scripts/copy-docs.sh && make all"
-
-[context.docs-development]
-  command = "./scripts/copy-docs.sh && make all-dev"
-
-[context.docs-staging]
-  command = "./scripts/copy-docs.sh && make all-staging"
-=======
   command = "make deploy-preview"
 
 [context.production]
@@ -22,7 +10,6 @@
 
 [context.docs-staging]
   command = "make all-staging"
->>>>>>> eb7164d7
 
 [context.branch-deploy]
   command = "make deploy-preview"
